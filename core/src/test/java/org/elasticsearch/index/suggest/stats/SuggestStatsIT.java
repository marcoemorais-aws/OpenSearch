/*
 * Licensed to Elasticsearch under one or more contributor
 * license agreements. See the NOTICE file distributed with
 * this work for additional information regarding copyright
 * ownership. Elasticsearch licenses this file to you under
 * the Apache License, Version 2.0 (the "License"); you may
 * not use this file except in compliance with the License.
 * You may obtain a copy of the License at
 *
 *    http://www.apache.org/licenses/LICENSE-2.0
 *
 * Unless required by applicable law or agreed to in writing,
 * software distributed under the License is distributed on an
 * "AS IS" BASIS, WITHOUT WARRANTIES OR CONDITIONS OF ANY
 * KIND, either express or implied.  See the License for the
 * specific language governing permissions and limitations
 * under the License.
 */

package org.elasticsearch.index.suggest.stats;

import org.elasticsearch.action.admin.cluster.node.stats.NodeStats;
import org.elasticsearch.action.admin.cluster.node.stats.NodesStatsResponse;
import org.elasticsearch.action.admin.indices.stats.IndicesStatsResponse;
import org.elasticsearch.action.search.SearchRequestBuilder;
import org.elasticsearch.action.search.SearchResponse;
import org.elasticsearch.cluster.ClusterState;
import org.elasticsearch.cluster.routing.GroupShardsIterator;
import org.elasticsearch.cluster.routing.ShardIterator;
import org.elasticsearch.cluster.routing.ShardRouting;
import org.elasticsearch.common.settings.Settings;
import org.elasticsearch.index.search.stats.SearchStats;
import org.elasticsearch.search.suggest.SuggestBuilder;
import org.elasticsearch.search.suggest.phrase.PhraseSuggestionBuilder;
import org.elasticsearch.search.suggest.term.TermSuggestionBuilder;
import org.elasticsearch.test.ESIntegTestCase;

import java.util.HashSet;
import java.util.Set;

import static org.elasticsearch.cluster.metadata.IndexMetaData.SETTING_NUMBER_OF_REPLICAS;
import static org.elasticsearch.cluster.metadata.IndexMetaData.SETTING_NUMBER_OF_SHARDS;
import static org.elasticsearch.test.hamcrest.ElasticsearchAssertions.assertAcked;
import static org.elasticsearch.test.hamcrest.ElasticsearchAssertions.assertAllSuccessful;
import static org.hamcrest.Matchers.equalTo;
import static org.hamcrest.Matchers.greaterThan;
import static org.hamcrest.Matchers.greaterThanOrEqualTo;
import static org.hamcrest.Matchers.lessThanOrEqualTo;

/**
 */
@ESIntegTestCase.ClusterScope(minNumDataNodes = 2)
public class SuggestStatsIT extends ESIntegTestCase {
    @Override
    protected int numberOfReplicas() {
        return 0;
    }

    public void testSimpleStats() throws Exception {
        // clear all stats first
        client().admin().indices().prepareStats().clear().execute().actionGet();
        final int numNodes = cluster().numDataNodes();
        assertThat(numNodes, greaterThanOrEqualTo(2));
        final int shardsIdx1 = randomIntBetween(1, 10); // we make sure each node gets at least a single shard...
        final int shardsIdx2 = Math.max(numNodes - shardsIdx1, randomIntBetween(1, 10));
        final int totalShards = shardsIdx1 + shardsIdx2;
        assertThat(numNodes, lessThanOrEqualTo(totalShards));
        assertAcked(prepareCreate("test1").setSettings(Settings.builder()
                .put(SETTING_NUMBER_OF_SHARDS, shardsIdx1)
                .put(SETTING_NUMBER_OF_REPLICAS, 0))
                .addMapping("type", "f", "type=text"));
        assertAcked(prepareCreate("test2").setSettings(Settings.builder()
                .put(SETTING_NUMBER_OF_SHARDS, shardsIdx2)
                .put(SETTING_NUMBER_OF_REPLICAS, 0))
                .addMapping("type", "f", "type=text"));
        assertThat(shardsIdx1 + shardsIdx2, equalTo(numAssignedShards("test1", "test2")));
        assertThat(numAssignedShards("test1", "test2"), greaterThanOrEqualTo(2));
        ensureGreen();

        for (int i = 0; i < randomIntBetween(20, 100); i++) {
            index("test" + ((i % 2) + 1), "type", "" + i, "f", "test" + i);
        }
        refresh();

        int suggestAllIdx = scaledRandomIntBetween(20, 50);
        int suggestIdx1 = scaledRandomIntBetween(20, 50);
        int suggestIdx2 = scaledRandomIntBetween(20, 50);

        long startTime = System.currentTimeMillis();
        for (int i = 0; i < suggestAllIdx; i++) {
<<<<<<< HEAD
            SuggestResponse suggestResponse = addSuggestions(internalCluster().coordOnlyNodeClient().prepareSuggest(), i).get();
            assertAllSuccessful(suggestResponse);
        }
        for (int i = 0; i < suggestIdx1; i++) {
            SuggestResponse suggestResponse = addSuggestions(internalCluster().coordOnlyNodeClient().prepareSuggest("test1"), i).get();
            assertAllSuccessful(suggestResponse);
        }
        for (int i = 0; i < suggestIdx2; i++) {
            SuggestResponse suggestResponse = addSuggestions(internalCluster().coordOnlyNodeClient().prepareSuggest("test2"), i).get();
=======
            SearchResponse suggestResponse = addSuggestions(internalCluster().clientNodeClient().prepareSearch(), i).get();
            assertAllSuccessful(suggestResponse);
        }
        for (int i = 0; i < suggestIdx1; i++) {
            SearchResponse suggestResponse = addSuggestions(internalCluster().clientNodeClient().prepareSearch("test1"), i).get();
            assertAllSuccessful(suggestResponse);
        }
        for (int i = 0; i < suggestIdx2; i++) {
            SearchResponse suggestResponse = addSuggestions(internalCluster().clientNodeClient().prepareSearch("test2"), i).get();
>>>>>>> 5e8656af
            assertAllSuccessful(suggestResponse);
        }
        long endTime = System.currentTimeMillis();

        IndicesStatsResponse indicesStats = client().admin().indices().prepareStats().execute().actionGet();
        final SearchStats.Stats suggest = indicesStats.getTotal().getSearch().getTotal();

        // check current
        assertThat(suggest.getSuggestCurrent(), equalTo(0L));

        // check suggest count
        assertThat(suggest.getSuggestCount(), equalTo((long) (suggestAllIdx * totalShards + suggestIdx1 * shardsIdx1 + suggestIdx2 * shardsIdx2)));
        assertThat(indicesStats.getIndices().get("test1").getTotal().getSearch().getTotal().getSuggestCount(), equalTo((long) ((suggestAllIdx + suggestIdx1) * shardsIdx1)));
        assertThat(indicesStats.getIndices().get("test2").getTotal().getSearch().getTotal().getSuggestCount(), equalTo((long) ((suggestAllIdx + suggestIdx2) * shardsIdx2)));

        logger.info("iter {}, iter1 {}, iter2 {}, {}", suggestAllIdx, suggestIdx1, suggestIdx2, endTime - startTime);
        // check suggest time
        assertThat(suggest.getSuggestTimeInMillis(), greaterThan(0L));
        // the upperbound is num shards * total time since we do searches in parallel
        assertThat(suggest.getSuggestTimeInMillis(), lessThanOrEqualTo(totalShards * (endTime - startTime)));

        NodesStatsResponse nodeStats = client().admin().cluster().prepareNodesStats().execute().actionGet();
        NodeStats[] nodes = nodeStats.getNodes();
        Set<String> nodeIdsWithIndex = nodeIdsWithIndex("test1", "test2");
        int num = 0;
        for (NodeStats stat : nodes) {
            SearchStats.Stats suggestStats = stat.getIndices().getSearch().getTotal();
            logger.info("evaluating {}", stat.getNode());
            if (nodeIdsWithIndex.contains(stat.getNode().getId())) {
                assertThat(suggestStats.getSuggestCount(), greaterThan(0L));
                assertThat(suggestStats.getSuggestTimeInMillis(), greaterThan(0L));
                num++;
            } else {
                assertThat(suggestStats.getSuggestCount(), equalTo(0L));
                assertThat(suggestStats.getSuggestTimeInMillis(), equalTo(0L));
            }
        }

        assertThat(num, greaterThan(0));

    }

    private SearchRequestBuilder addSuggestions(SearchRequestBuilder request, int i) {
        final SuggestBuilder suggestBuilder = new SuggestBuilder();
        for (int s = 0; s < randomIntBetween(2, 10); s++) {
            if (randomBoolean()) {
                suggestBuilder.addSuggestion("s" + s, new PhraseSuggestionBuilder("f").text("test" + i + " test" + (i - 1)));
            } else {
                suggestBuilder.addSuggestion("s" + s, new TermSuggestionBuilder("f").text("test" + i));
            }
        }
        return request.suggest(suggestBuilder);
    }

    private Set<String> nodeIdsWithIndex(String... indices) {
        ClusterState state = client().admin().cluster().prepareState().execute().actionGet().getState();
        GroupShardsIterator allAssignedShardsGrouped = state.routingTable().allAssignedShardsGrouped(indices, true);
        Set<String> nodes = new HashSet<>();
        for (ShardIterator shardIterator : allAssignedShardsGrouped) {
            for (ShardRouting routing : shardIterator.asUnordered()) {
                if (routing.active()) {
                    nodes.add(routing.currentNodeId());
                }

            }
        }
        return nodes;
    }


    protected int numAssignedShards(String... indices) {
        ClusterState state = client().admin().cluster().prepareState().execute().actionGet().getState();
        GroupShardsIterator allAssignedShardsGrouped = state.routingTable().allAssignedShardsGrouped(indices, true);
        return allAssignedShardsGrouped.size();
    }
}<|MERGE_RESOLUTION|>--- conflicted
+++ resolved
@@ -88,27 +88,15 @@
 
         long startTime = System.currentTimeMillis();
         for (int i = 0; i < suggestAllIdx; i++) {
-<<<<<<< HEAD
-            SuggestResponse suggestResponse = addSuggestions(internalCluster().coordOnlyNodeClient().prepareSuggest(), i).get();
+            SearchResponse suggestResponse = addSuggestions(internalCluster().coordOnlyNodeClient().prepareSearch(), i).get();
             assertAllSuccessful(suggestResponse);
         }
         for (int i = 0; i < suggestIdx1; i++) {
-            SuggestResponse suggestResponse = addSuggestions(internalCluster().coordOnlyNodeClient().prepareSuggest("test1"), i).get();
+            SearchResponse suggestResponse = addSuggestions(internalCluster().coordOnlyNodeClient().prepareSearch("test1"), i).get();
             assertAllSuccessful(suggestResponse);
         }
         for (int i = 0; i < suggestIdx2; i++) {
-            SuggestResponse suggestResponse = addSuggestions(internalCluster().coordOnlyNodeClient().prepareSuggest("test2"), i).get();
-=======
-            SearchResponse suggestResponse = addSuggestions(internalCluster().clientNodeClient().prepareSearch(), i).get();
-            assertAllSuccessful(suggestResponse);
-        }
-        for (int i = 0; i < suggestIdx1; i++) {
-            SearchResponse suggestResponse = addSuggestions(internalCluster().clientNodeClient().prepareSearch("test1"), i).get();
-            assertAllSuccessful(suggestResponse);
-        }
-        for (int i = 0; i < suggestIdx2; i++) {
-            SearchResponse suggestResponse = addSuggestions(internalCluster().clientNodeClient().prepareSearch("test2"), i).get();
->>>>>>> 5e8656af
+            SearchResponse suggestResponse = addSuggestions(internalCluster().coordOnlyNodeClient().prepareSearch("test2"), i).get();
             assertAllSuccessful(suggestResponse);
         }
         long endTime = System.currentTimeMillis();
