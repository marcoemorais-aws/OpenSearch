--- conflicted
+++ resolved
@@ -501,15 +501,6 @@
     }
 
     public <T extends Throwable> T readThrowable() throws IOException {
-<<<<<<< HEAD
-        try {
-            ObjectInputStream oin = new ObjectInputStream(this);
-            @SuppressWarnings("unchecked")
-            T object = (T) oin.readObject();
-            return object;
-        } catch (ClassNotFoundException e) {
-            throw new IOException("failed to deserialize exception", e);
-=======
         if (readBoolean()) {
             int key = readVInt();
             switch (key) {
@@ -562,7 +553,6 @@
                 default:
                     assert false : "no such exception for id: " + key;
             }
->>>>>>> bbaf4710
         }
         return null;
     }
