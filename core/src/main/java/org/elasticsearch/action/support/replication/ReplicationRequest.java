/*
 * Licensed to Elasticsearch under one or more contributor
 * license agreements. See the NOTICE file distributed with
 * this work for additional information regarding copyright
 * ownership. Elasticsearch licenses this file to you under
 * the Apache License, Version 2.0 (the "License"); you may
 * not use this file except in compliance with the License.
 * You may obtain a copy of the License at
 *
 *    http://www.apache.org/licenses/LICENSE-2.0
 *
 * Unless required by applicable law or agreed to in writing,
 * software distributed under the License is distributed on an
 * "AS IS" BASIS, WITHOUT WARRANTIES OR CONDITIONS OF ANY
 * KIND, either express or implied.  See the License for the
 * specific language governing permissions and limitations
 * under the License.
 */

package org.elasticsearch.action.support.replication;

import org.elasticsearch.action.ActionRequest;
import org.elasticsearch.action.ActionRequestValidationException;
import org.elasticsearch.action.IndicesRequest;
import org.elasticsearch.action.WriteConsistencyLevel;
import org.elasticsearch.action.support.IndicesOptions;
import org.elasticsearch.common.Nullable;
import org.elasticsearch.common.io.stream.StreamInput;
import org.elasticsearch.common.io.stream.StreamOutput;
import org.elasticsearch.common.unit.TimeValue;
import org.elasticsearch.index.shard.ShardId;

import java.io.IOException;
import java.util.concurrent.TimeUnit;

import static org.elasticsearch.action.ValidateActions.addValidationError;

/**
 *
 */
public abstract class ReplicationRequest<Request extends ReplicationRequest<Request>> extends ActionRequest<Request> implements IndicesRequest {

    public static final TimeValue DEFAULT_TIMEOUT = new TimeValue(1, TimeUnit.MINUTES);

    /**
     * Target shard the request should execute on. In case of index and delete requests,
     * shard id gets resolved by the transport action before performing request operation
     * and at request creation time for shard-level bulk, refresh and flush requests.
     */
    protected ShardId shardId;

    protected TimeValue timeout = DEFAULT_TIMEOUT;
    protected String index;

    private WriteConsistencyLevel consistencyLevel = WriteConsistencyLevel.DEFAULT;

    public ReplicationRequest() {

    }

<<<<<<< HEAD
=======
    /**
     * Creates a new request that inherits headers and context from the request provided as argument.
     */
    public ReplicationRequest(ActionRequest<?> request) {
        super(request);
    }
>>>>>>> 5c881643

    /**
     * Creates a new request with resolved shard id
     */
<<<<<<< HEAD
    public ReplicationRequest(ShardId shardId) {
=======
    public ReplicationRequest(ActionRequest<?> request, ShardId shardId) {
        super(request);
>>>>>>> 5c881643
        this.index = shardId.getIndex();
        this.shardId = shardId;
    }

    /**
     * Copy constructor that creates a new request that is a copy of the one provided as an argument.
<<<<<<< HEAD
     * The new request will inherit though headers and context from the original request that caused it.
     */
    protected ReplicationRequest(T request) {
=======
     */
    protected ReplicationRequest(Request request) {
        this(request, request);
    }

    /**
     * Copy constructor that creates a new request that is a copy of the one provided as an argument.
     * The new request will inherit though headers and context from the original request that caused it.
     */
    protected ReplicationRequest(Request request, ActionRequest<?> originalRequest) {
        super(originalRequest);
>>>>>>> 5c881643
        this.timeout = request.timeout();
        this.index = request.index();
        this.consistencyLevel = request.consistencyLevel();
    }

    /**
     * A timeout to wait if the index operation can't be performed immediately. Defaults to <tt>1m</tt>.
     */
    @SuppressWarnings("unchecked")
    public final Request timeout(TimeValue timeout) {
        this.timeout = timeout;
        return (Request) this;
    }

    /**
     * A timeout to wait if the index operation can't be performed immediately. Defaults to <tt>1m</tt>.
     */
    public final Request timeout(String timeout) {
        return timeout(TimeValue.parseTimeValue(timeout, null, getClass().getSimpleName() + ".timeout"));
    }

    public TimeValue timeout() {
        return timeout;
    }

    public String index() {
        return this.index;
    }

    @SuppressWarnings("unchecked")
    public final Request index(String index) {
        this.index = index;
        return (Request) this;
    }

    @Override
    public String[] indices() {
        return new String[]{index};
    }

    @Override
    public IndicesOptions indicesOptions() {
        return IndicesOptions.strictSingleIndexNoExpandForbidClosed();
    }

    public WriteConsistencyLevel consistencyLevel() {
        return this.consistencyLevel;
    }

    /**
     * @return the shardId of the shard where this operation should be executed on.
     * can be null if the shardID has not yet been resolved
     */
    public
    @Nullable
    ShardId shardId() {
        return shardId;
    }

    /**
     * Sets the consistency level of write. Defaults to {@link org.elasticsearch.action.WriteConsistencyLevel#DEFAULT}
     */
    @SuppressWarnings("unchecked")
    public final Request consistencyLevel(WriteConsistencyLevel consistencyLevel) {
        this.consistencyLevel = consistencyLevel;
        return (Request) this;
    }

    @Override
    public ActionRequestValidationException validate() {
        ActionRequestValidationException validationException = null;
        if (index == null) {
            validationException = addValidationError("index is missing", validationException);
        }
        return validationException;
    }

    @Override
    public void readFrom(StreamInput in) throws IOException {
        super.readFrom(in);
        if (in.readBoolean()) {
            shardId = ShardId.readShardId(in);
        } else {
            shardId = null;
        }
        consistencyLevel = WriteConsistencyLevel.fromId(in.readByte());
        timeout = TimeValue.readTimeValue(in);
        index = in.readString();
    }

    @Override
    public void writeTo(StreamOutput out) throws IOException {
        super.writeTo(out);
        if (shardId != null) {
            out.writeBoolean(true);
            shardId.writeTo(out);
        } else {
            out.writeBoolean(false);
        }
        out.writeByte(consistencyLevel.id());
        timeout.writeTo(out);
        out.writeString(index);
    }

    /**
     * Sets the target shard id for the request. The shard id is set when a
     * index/delete request is resolved by the transport action
     */
    @SuppressWarnings("unchecked")
    public Request setShardId(ShardId shardId) {
        this.shardId = shardId;
        return (Request) this;
    }

    @Override
    public String toString() {
        if (shardId != null) {
            return shardId.toString();
        } else {
            return index;
        }
    }
}<|MERGE_RESOLUTION|>--- conflicted
+++ resolved
@@ -58,48 +58,20 @@
 
     }
 
-<<<<<<< HEAD
-=======
-    /**
-     * Creates a new request that inherits headers and context from the request provided as argument.
-     */
-    public ReplicationRequest(ActionRequest<?> request) {
-        super(request);
-    }
->>>>>>> 5c881643
 
     /**
      * Creates a new request with resolved shard id
      */
-<<<<<<< HEAD
     public ReplicationRequest(ShardId shardId) {
-=======
-    public ReplicationRequest(ActionRequest<?> request, ShardId shardId) {
-        super(request);
->>>>>>> 5c881643
         this.index = shardId.getIndex();
         this.shardId = shardId;
     }
 
     /**
      * Copy constructor that creates a new request that is a copy of the one provided as an argument.
-<<<<<<< HEAD
      * The new request will inherit though headers and context from the original request that caused it.
      */
-    protected ReplicationRequest(T request) {
-=======
-     */
     protected ReplicationRequest(Request request) {
-        this(request, request);
-    }
-
-    /**
-     * Copy constructor that creates a new request that is a copy of the one provided as an argument.
-     * The new request will inherit though headers and context from the original request that caused it.
-     */
-    protected ReplicationRequest(Request request, ActionRequest<?> originalRequest) {
-        super(originalRequest);
->>>>>>> 5c881643
         this.timeout = request.timeout();
         this.index = request.index();
         this.consistencyLevel = request.consistencyLevel();
